--- conflicted
+++ resolved
@@ -32,9 +32,6 @@
         self.filters.append(custom_filter)
 
     def process(self, data, random_state, index_tuple=(), named_dims={}):
-<<<<<<< HEAD
-        node_data, _, _, _ = get_node_data(data, index_tuple, make_array=False)
-=======
         """[summary]
 
         [extended_summary]
@@ -45,8 +42,7 @@
             index_tuple (tuple, optional): [description]. Defaults to ().
             named_dims (dict, optional): [description]. Defaults to {}.
         """
-        node_data, _, _ = get_node_data(data, index_tuple, make_array=False)
->>>>>>> cf602f86
+        node_data, _, _, _ = get_node_data(data, index_tuple, make_array=False)
         data_length = first_dimension_length(node_data)
         for i in range(data_length):
             if self.dim_name:
