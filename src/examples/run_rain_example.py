--- conflicted
+++ resolved
@@ -1,6 +1,7 @@
 import numpy as np
 
-import matplotlib.pyplot as plt
+from PIL import Image
+
 import src.problemgenerator.array as array
 import src.problemgenerator.filters as filters
 
@@ -15,21 +16,6 @@
 
 
 def main():
-<<<<<<< HEAD
-    d = {"prob": 0.01}
-    # img = Image.open("data/val2017/000000000776.jpg")
-    # data = img_to_pixel_data(img)
-    # x_node.addfilter(filters.Snow(0.01, 0.4, 1))
-
-    data1 = plt.imread("data/val2017/000000000776.jpg")
-    print("Original", data1)
-    x_node1 = array.Array(data1.shape)
-    x_node1.addfilter(filters.Rain("prob"))
-    result1 = x_node1.generate_error(data1, d)
-
-    plt.imshow(result1)
-    plt.show()
-=======
     img = Image.open("data/val2017/000000000776.jpg")
     data = img_to_pixel_data(img)
     root_node = array.Array(data.shape)
@@ -38,7 +24,6 @@
     result = root_node.generate_error(data, {'p': .01, 'flake_alpha': .4, 'storm_alpha': 1.})
     filtered_img = Image.fromarray(result.astype('uint8'), 'RGB')
     filtered_img.show()
->>>>>>> 48541230
 
 
 if __name__ == "__main__":
