--- conflicted
+++ resolved
@@ -3,13 +3,10 @@
 from math import pi, sin, cos, sqrt, exp
 import numpy as np
 from scipy.ndimage import gaussian_filter
-<<<<<<< HEAD
+import cv2
+import imutils
 import StringIO
 from PIL import Image
-=======
-import cv2
-import imutils
->>>>>>> 72d2c25c
 
 
 class Filter:
