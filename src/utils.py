--- conflicted
+++ resolved
@@ -157,8 +157,7 @@
     return dfs
 
 
-<<<<<<< HEAD
-def filter_optimized_results(df, err_param_name, score_name):
+def filter_optimized_results(df, err_param_name, score_name, is_higher_score_better):
     """[summary]
 
     [extended_summary]
@@ -167,17 +166,14 @@
         df ([type]): [description]
         err_param_name ([type]): [description]
         score_name ([type]): [description]
+        is_higher_score_better (bool): [description]
 
     Returns:
         [type]: [description]
     """
-    df_ = df.loc[df.groupby(err_param_name, sort=False)[score_name].idxmax()].reset_index(drop=True)
-=======
-def filter_optimized_results(df, err_param_name, score_name, is_higher_score_better):
     if is_higher_score_better:
         df_ = df.loc[df.groupby(err_param_name, sort=False)[score_name].idxmax()].reset_index(drop=True)
     else:
         df_ = df.loc[df.groupby(err_param_name, sort=False)[score_name].idxmin()].reset_index(drop=True)
->>>>>>> 4ee92af5
     df_.name = df.name
     return df_