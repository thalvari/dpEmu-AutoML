import os
import re
import subprocess
from abc import ABC, abstractmethod

import matplotlib.pyplot as plt
from PIL import Image
from numpy.random import RandomState

<<<<<<< HEAD
from dpemu import runner
from dpemu import dataset_utils
from dpemu import ml_utils
from dpemu import plotting_utils
from dpemu import array
from dpemu import filters
from dpemu import series
=======
from dpemu import runner_
from dpemu.datasets.utils import load_coco_val_2017
from dpemu.ml.utils import run_ml_module_using_cli
from dpemu.plotting.utils import print_results_by_model, visualize_scores
from dpemu.problemgenerator.array import Array
from dpemu.problemgenerator.filters import JPEG_Compression
from dpemu.problemgenerator.series import Series
>>>>>>> 5f947fbd


class Preprocessor:
    def run(self, _, imgs, params):
        img_filenames = params["img_filenames"]

        for i, img_arr in enumerate(imgs):
            img = Image.fromarray(img_arr)
            path_to_img = "tmp/val2017/" + img_filenames[i]
            img.save(path_to_img, "jpeg", quality=100)

        return None, imgs, {}


class YOLOv3Model:

    def __init__(self):
        self.random_state = RandomState(42)

    def run(self, _1, _2, _3):
        path_to_yolov3_weights = "tmp/yolov3-spp_best.weights"
        if not os.path.isfile(path_to_yolov3_weights):
            subprocess.call(["./scripts/get_yolov3.sh"])

        cline = "libs/darknet/darknet detector map data/coco.data tmp/yolov3-spp.cfg tmp/yolov3-spp_best.weights"
        out = run_ml_module_using_cli(cline)

        match = re.search(r"\(mAP@0.50\) = (\d+\.\d+)", out)
        return {"mAP-50": round(float(match.group(1)), 3)}


class AbstractDetectronModel(ABC):

    def __init__(self):
        self.random_state = RandomState(42)

    def run(self, _1, _2, _3):
        path_to_cfg = self.get_path_to_cfg()
        url_to_weights = self.get_url_to_weights()

        cline = f"""libs/Detectron/tools/test_net.py \
            --cfg {path_to_cfg} \
            TEST.WEIGHTS {url_to_weights} \
            NUM_GPUS 1 \
            TEST.DATASETS '("coco_2017_val",)' \
            MODEL.MASK_ON False \
            OUTPUT_DIR tmp"""
        out = run_ml_module_using_cli(cline)

        match = re.search(r"IoU=0.50      \| area=   all \| maxDets=100 ] = (\d+\.\d+)", out)
        return {"mAP-50": round(float(match.group(1)), 3)}

    @abstractmethod
    def get_path_to_cfg(self):
        pass

    @abstractmethod
    def get_url_to_weights(self):
        pass


class FasterRCNNModel(AbstractDetectronModel):
    def __init__(self):
        super().__init__()

    def get_path_to_cfg(self):
        return "libs/Detectron/configs/12_2017_baselines/e2e_faster_rcnn_X-101-64x4d-FPN_1x.yaml"

    def get_url_to_weights(self):
        return (
            "https://dl.fbaipublicfiles.com/detectron/35858015/12_2017_baselines/"
            "e2e_faster_rcnn_X-101-64x4d-FPN_1x.yaml.01_40_54.1xc565DE/output/train/"
            "coco_2014_train%3Acoco_2014_valminusminival/generalized_rcnn/model_final.pkl"
        )


class MaskRCNNModel(AbstractDetectronModel):
    def __init__(self):
        super().__init__()

    def get_path_to_cfg(self):
        return "libs/Detectron/configs/12_2017_baselines/e2e_mask_rcnn_X-101-64x4d-FPN_1x.yaml"

    def get_url_to_weights(self):
        return (
            "https://dl.fbaipublicfiles.com/detectron/36494496/12_2017_baselines/"
            "e2e_mask_rcnn_X-101-64x4d-FPN_1x.yaml.07_50_11.fkwVtEvg/output/train/"
            "coco_2014_train%3Acoco_2014_valminusminival/generalized_rcnn/model_final.pkl"
        )


class RetinaNetModel(AbstractDetectronModel):
    def __init__(self):
        super().__init__()

    def get_path_to_cfg(self):
        return "libs/Detectron/configs/12_2017_baselines/retinanet_X-101-64x4d-FPN_1x.yaml"

    def get_url_to_weights(self):
        return (
            "https://dl.fbaipublicfiles.com/detectron/36768875/12_2017_baselines/"
            "retinanet_X-101-64x4d-FPN_1x.yaml.08_34_37.FSXgMpzP/output/train/"
            "coco_2014_train%3Acoco_2014_valminusminival/retinanet/model_final.pkl"
        )


<<<<<<< HEAD
def visualize(df):
    # plotting_utils.visualize_scores(df, ["mAP-50"], [True], "std",
    #                                 "Object detection with Gaussian noise", x_log=False)
    # plotting_utils.visualize_scores(df, ["mAP-50"], [True], "std",
    #                                 "Object detection with Gaussian blur", x_log=False)
    # plotting_utils.visualize_scores(df, ["mAP-50"], [True], "snowflake_probability",
    #                                 "Object detection with snow filter", x_log=True)
    # plotting_utils.visualize_scores(df, ["mAP-50"], [True], "probability",
    #                                 "Object detection with rain filter", x_log=True)
    # plotting_utils.visualize_scores(df, ["mAP-50"], [True], "probability",
    #                                 "Object detection with added stains", x_log=True)
    plotting_utils.visualize_scores(df, ["mAP-50"], [True], "quality",
                                    "Object detection with JPEG compression", x_log=False)
    # plotting_utils.visualize_scores(df, ["mAP-50"], [True], "k",
    #                                 "Object detection with reduced resolution", x_log=False)

    plt.show()


def main():
    imgs, _, _, img_filenames = dataset_utils.load_coco_val_2017()

    preproc_params = {"img_filenames": img_filenames}

    err_node = array.Array()
    err_root_node = series.Series(err_node)

    # err_node.addfilter(filters.GaussianNoise("mean", "std"))
    # err_node.addfilter(filters.Blur_Gaussian("std"))
    # err_node.addfilter(filters.Snow("snowflake_probability", "snowflake_alpha", "snowstorm_alpha"))
    # err_node.addfilter(filters.FastRain("probability", "range_id"))
    # err_node.addfilter(filters.StainArea("probability", "radius_generator", "transparency_percentage"))
    err_node.addfilter(filters.JPEG_Compression("quality"))
    # err_node.addfilter(filters.ResolutionVectorized("k"))
    # err_node.addfilter(filters.Identity())

    # err_params_list = [{"mean": 0, "std": std} for std in [10 * i for i in range(0, 4)]]
    # err_params_list = [{"std": std} for std in [i for i in range(0, 4)]]
    # err_params_list = [{"snowflake_probability": p, "snowflake_alpha": .4, "snowstorm_alpha": 0}
=======
def get_err_root_node():
    err_node = Array()
    err_root_node = Series(err_node)
    # err_node.addfilter(GaussianNoise("mean", "std"))
    # err_node.addfilter(Blur_Gaussian("std"))
    # err_node.addfilter(Snow("snowflake_probability", "snowflake_alpha", "snowstorm_alpha"))
    # err_node.addfilter(FastRain("probability", "range_id"))
    # err_node.addfilter(StainArea("probability", "radius_generator", "transparency_percentage"))
    err_node.addfilter(JPEG_Compression("quality"))
    # err_node.addfilter(ResolutionVectorized("k"))
    # err_node.addfilter(Identity())
    return err_root_node


def get_err_params_list():
    # return [{"mean": 0, "std": std} for std in [10 * i for i in range(0, 4)]]
    # return [{"std": std} for std in [i for i in range(0, 4)]]
    # return [{"snowflake_probability": p, "snowflake_alpha": .4, "snowstorm_alpha": 0}
>>>>>>> 5f947fbd
    #                    for p in [10 ** i for i in range(-4, 0)]]
    # return [{"probability": p, "range_id": 255} for p in [10 ** i for i in range(-4, 0)]]
    # return [
    #     {"probability": p, "radius_generator": GaussianRadiusGenerator(0, 50), "transparency_percentage": 0.2}
    #     for p in [10 ** i for i in range(-6, -2)]]
    return [{"quality": q} for q in [10, 20, 30, 100]]
    # return [{"k": k} for k in [1, 2, 3, 4]]
    # return [{}]


def get_model_params_dict_list():
    return [
        {"model": FasterRCNNModel, "params_list": [{}]},
        {"model": MaskRCNNModel, "params_list": [{}]},
        {"model": RetinaNetModel, "params_list": [{}]},
        {"model": YOLOv3Model, "params_list": [{}]},
    ]

<<<<<<< HEAD
    df = runner.run(None, imgs, Preprocessor, preproc_params, err_root_node, err_params_list, model_params_dict_list,
                    n_processes=1)
=======
>>>>>>> 5f947fbd

def visualize(df):
    # visualize_scores(df, ["mAP-50"], [True], "std", "Object detection with Gaussian noise", log=False)
    # visualize_scores(df, ["mAP-50"], [True], "std", "Object detection with Gaussian blur", log=False)
    # visualize_scores(df, ["mAP-50"], [True], "snowflake_probability", "Object detection with snow filter", log=True)
    # visualize_scores(df, ["mAP-50"], [True], "probability", "Object detection with rain filter", log=True)
    # visualize_scores(df, ["mAP-50"], [True], "probability", "Object detection with added stains", log=True)
    visualize_scores(df, ["mAP-50"], [True], "quality", "Object detection with JPEG compression", log=False)
    # visualize_scores(df, ["mAP-50"], [True], "k", "Object detection with reduced resolution", log=False)
    plt.show()


def main():
    imgs, _, _, img_filenames = load_coco_val_2017()

    df = runner_.run(
        train_data=None,
        test_data=imgs,
        preproc=Preprocessor,
        preproc_params={"img_filenames": img_filenames},
        err_root_node=get_err_root_node(),
        err_params_list=get_err_params_list(),
        model_params_dict_list=get_model_params_dict_list(),
        n_processes=1
    )

    print_results_by_model(df, ["show_imgs", "mean", "radius_generator", "transparency_percentage", "range_id",
                                "snowflake_alpha", "snowstorm_alpha"])
    visualize(df)


if __name__ == "__main__":
    main()<|MERGE_RESOLUTION|>--- conflicted
+++ resolved
@@ -7,23 +7,13 @@
 from PIL import Image
 from numpy.random import RandomState
 
-<<<<<<< HEAD
 from dpemu import runner
-from dpemu import dataset_utils
-from dpemu import ml_utils
-from dpemu import plotting_utils
-from dpemu import array
-from dpemu import filters
-from dpemu import series
-=======
-from dpemu import runner_
 from dpemu.datasets.utils import load_coco_val_2017
 from dpemu.ml.utils import run_ml_module_using_cli
 from dpemu.plotting.utils import print_results_by_model, visualize_scores
 from dpemu.problemgenerator.array import Array
 from dpemu.problemgenerator.filters import JPEG_Compression
 from dpemu.problemgenerator.series import Series
->>>>>>> 5f947fbd
 
 
 class Preprocessor:
@@ -130,47 +120,6 @@
         )
 
 
-<<<<<<< HEAD
-def visualize(df):
-    # plotting_utils.visualize_scores(df, ["mAP-50"], [True], "std",
-    #                                 "Object detection with Gaussian noise", x_log=False)
-    # plotting_utils.visualize_scores(df, ["mAP-50"], [True], "std",
-    #                                 "Object detection with Gaussian blur", x_log=False)
-    # plotting_utils.visualize_scores(df, ["mAP-50"], [True], "snowflake_probability",
-    #                                 "Object detection with snow filter", x_log=True)
-    # plotting_utils.visualize_scores(df, ["mAP-50"], [True], "probability",
-    #                                 "Object detection with rain filter", x_log=True)
-    # plotting_utils.visualize_scores(df, ["mAP-50"], [True], "probability",
-    #                                 "Object detection with added stains", x_log=True)
-    plotting_utils.visualize_scores(df, ["mAP-50"], [True], "quality",
-                                    "Object detection with JPEG compression", x_log=False)
-    # plotting_utils.visualize_scores(df, ["mAP-50"], [True], "k",
-    #                                 "Object detection with reduced resolution", x_log=False)
-
-    plt.show()
-
-
-def main():
-    imgs, _, _, img_filenames = dataset_utils.load_coco_val_2017()
-
-    preproc_params = {"img_filenames": img_filenames}
-
-    err_node = array.Array()
-    err_root_node = series.Series(err_node)
-
-    # err_node.addfilter(filters.GaussianNoise("mean", "std"))
-    # err_node.addfilter(filters.Blur_Gaussian("std"))
-    # err_node.addfilter(filters.Snow("snowflake_probability", "snowflake_alpha", "snowstorm_alpha"))
-    # err_node.addfilter(filters.FastRain("probability", "range_id"))
-    # err_node.addfilter(filters.StainArea("probability", "radius_generator", "transparency_percentage"))
-    err_node.addfilter(filters.JPEG_Compression("quality"))
-    # err_node.addfilter(filters.ResolutionVectorized("k"))
-    # err_node.addfilter(filters.Identity())
-
-    # err_params_list = [{"mean": 0, "std": std} for std in [10 * i for i in range(0, 4)]]
-    # err_params_list = [{"std": std} for std in [i for i in range(0, 4)]]
-    # err_params_list = [{"snowflake_probability": p, "snowflake_alpha": .4, "snowstorm_alpha": 0}
-=======
 def get_err_root_node():
     err_node = Array()
     err_root_node = Series(err_node)
@@ -189,7 +138,6 @@
     # return [{"mean": 0, "std": std} for std in [10 * i for i in range(0, 4)]]
     # return [{"std": std} for std in [i for i in range(0, 4)]]
     # return [{"snowflake_probability": p, "snowflake_alpha": .4, "snowstorm_alpha": 0}
->>>>>>> 5f947fbd
     #                    for p in [10 ** i for i in range(-4, 0)]]
     # return [{"probability": p, "range_id": 255} for p in [10 ** i for i in range(-4, 0)]]
     # return [
@@ -208,27 +156,23 @@
         {"model": YOLOv3Model, "params_list": [{}]},
     ]
 
-<<<<<<< HEAD
-    df = runner.run(None, imgs, Preprocessor, preproc_params, err_root_node, err_params_list, model_params_dict_list,
-                    n_processes=1)
-=======
->>>>>>> 5f947fbd
 
 def visualize(df):
-    # visualize_scores(df, ["mAP-50"], [True], "std", "Object detection with Gaussian noise", log=False)
-    # visualize_scores(df, ["mAP-50"], [True], "std", "Object detection with Gaussian blur", log=False)
-    # visualize_scores(df, ["mAP-50"], [True], "snowflake_probability", "Object detection with snow filter", log=True)
-    # visualize_scores(df, ["mAP-50"], [True], "probability", "Object detection with rain filter", log=True)
-    # visualize_scores(df, ["mAP-50"], [True], "probability", "Object detection with added stains", log=True)
-    visualize_scores(df, ["mAP-50"], [True], "quality", "Object detection with JPEG compression", log=False)
-    # visualize_scores(df, ["mAP-50"], [True], "k", "Object detection with reduced resolution", log=False)
+    # visualize_scores(df, ["mAP-50"], [True], "std", "Object detection with Gaussian noise", x_log=False)
+    # visualize_scores(df, ["mAP-50"], [True], "std", "Object detection with Gaussian blur", x_log=False)
+    # visualize_scores(df, ["mAP-50"], [True], "snowflake_probability", "Object detection with snow filter",
+    #                  x_log=True)
+    # visualize_scores(df, ["mAP-50"], [True], "probability", "Object detection with rain filter", x_log=True)
+    # visualize_scores(df, ["mAP-50"], [True], "probability", "Object detection with added stains", x_log=True)
+    visualize_scores(df, ["mAP-50"], [True], "quality",  "Object detection with JPEG compression", x_log=False)
+    # visualize_scores(df, ["mAP-50"], [True], "k", "Object detection with reduced resolution", x_log=False)
     plt.show()
 
 
 def main():
     imgs, _, _, img_filenames = load_coco_val_2017()
 
-    df = runner_.run(
+    df = runner.run(
         train_data=None,
         test_data=imgs,
         preproc=Preprocessor,
