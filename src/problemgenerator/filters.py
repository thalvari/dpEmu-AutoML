--- conflicted
+++ resolved
@@ -51,7 +51,6 @@
 
         for index, element in np.ndenumerate(data[index_tuple]):
             original_string = element
-<<<<<<< HEAD
             modified_string = "".join(
                 [stochastic_upper(c, self.prob) for c in original_string])
             data[index_tuple][index] = modified_string
@@ -81,9 +80,6 @@
             return random.choices(chars, probs)[0]
 
         return c
-=======
-            modified_string = "".join([stochastic_upper(c, self.prob) for c in original_string])
-            data[index_tuple][index] = modified_string
 
 
 class MissingArea(Filter):
@@ -139,5 +135,4 @@
                     else:
                         modified_line += element[y][x]
                 modified.append(modified_line)
-            data[index_tuple][index] = "\n".join(modified)
->>>>>>> 80a62964
+            data[index_tuple][index] = "\n".join(modified)