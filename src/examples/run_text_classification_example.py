import sys
import warnings
from abc import ABC, abstractmethod

import matplotlib.pyplot as plt
import numpy as np
from numba import NumbaDeprecationWarning, NumbaWarning
from numpy.random import RandomState
from sklearn.exceptions import ConvergenceWarning
from sklearn.feature_extraction.text import TfidfVectorizer
from sklearn.metrics import confusion_matrix
from sklearn.model_selection import train_test_split
from sklearn.naive_bayes import MultinomialNB
from sklearn.svm import LinearSVC

from src import runner_
from src.datasets.utils import load_newsgroups
from src.ml.utils import reduce_dimensions_sparse
from src.plotting.utils import visualize_scores, print_results, visualize_classes
from src.problemgenerator.array import Array
from src.problemgenerator.filters import MissingArea
from src.problemgenerator.radius_generators import GaussianRadiusGenerator

warnings.simplefilter("ignore", category=ConvergenceWarning)
warnings.simplefilter("ignore", category=NumbaDeprecationWarning)
warnings.simplefilter("ignore", category=NumbaWarning)


class ErrGen:
    def __init__(self):
        self.random_state = RandomState(42)

    def generate_error(self, data, params):
        data_node = Array(data.shape)
        root_node = Copy(data_node)

        f = MissingArea(params["p"], params["radius_generator"], params["missing_value"])
        data_node.addfilter(f)

        return root_node.process(data, self.random_state)


class Preprocessor:
    def __init__(self):
        self.random_state = RandomState(42)

    def run(self, train_data, test_data):
        vectorizer = TfidfVectorizer(max_df=0.5, min_df=2, stop_words="english")
        vectorized_train_data = vectorizer.fit_transform(train_data)
        vectorized_test_data = vectorizer.transform(test_data)

        reduced_test_data = reduce_dimensions_sparse(vectorized_test_data, self.random_state)

        return vectorized_train_data, vectorized_test_data, {"reduced_test_data": reduced_test_data}


class AbstractModel(ABC):

    def __init__(self):
        self.random_state = RandomState(42)

    @abstractmethod
    def get_fitted_model(self, train_data, train_labels, params):
        pass

    def run(self, train_data, test_data, params):
        train_labels = params["train_labels"]
        test_labels = params["test_labels"]

        fitted_model = self.get_fitted_model(train_data, train_labels, params)

        predicted_test_labels = fitted_model.predict(test_data)
        cm = confusion_matrix(test_labels, predicted_test_labels)

        return {
            "confusion_matrix": cm,
            "predicted_test_labels": predicted_test_labels,
            "test_mean_accuracy": round(np.mean(predicted_test_labels == test_labels), 3),
            "train_mean_accuracy": fitted_model.score(train_data, train_labels),
        }


class MultinomialNBModel(AbstractModel):

    def __init__(self):
        super().__init__()

    def get_fitted_model(self, train_data, train_labels, params):
        return MultinomialNB(params["alpha"]).fit(train_data, train_labels)


class LinearSVCModel(AbstractModel):

    def __init__(self):
        super().__init__()

    def get_fitted_model(self, train_data, train_labels, params):
        return LinearSVC(C=params["C"], random_state=self.random_state).fit(train_data, train_labels)


def visualize(df, dataset_name, label_names, test_data):
    visualize_scores(df, ["test_mean_accuracy", "train_mean_accuracy"], "p",
                     f"{dataset_name} classification scores with added missing areas")
    visualize_classes(df, label_names, "p", "reduced_test_data", "test_labels", "tab20",
                      f"{dataset_name} (n={len(test_data)}) classes with added missing areas")

    def on_click(element, label, predicted_label):
        print(label, " predicted as ", predicted_label, ":", sep="")
        print(element, end="\n\n")

    # Remember to enable runner's interactive mode
    # visualize_confusion_matrices(df, label_names, "test_mean_accuracy", "p", on_click)

    plt.show()


def main(argv):
    if len(argv) == 3 and argv[1] in ["all", "test"]:
        data, labels, label_names, dataset_name = load_newsgroups(argv[1], int(argv[2]))
    else:
        exit(0)

    train_data, test_data, train_labels, test_labels = train_test_split(data, labels, test_size=.2,
                                                                        random_state=RandomState(42))

    p_steps = np.linspace(0, .28, num=8)
    err_params_list = [{
        "p": p,
        "radius_generator": GaussianRadiusGenerator(0, 1),
        "missing_value": " "
    } for p in p_steps]

    alpha_steps = [10 ** i for i in range(-2, 1)]
    C_steps = [10 ** k for k in range(-2, 1)]
    model_params_base = {"train_labels": train_labels, "test_labels": test_labels}
    model_params_dict_list = [
        {
            "model": MultinomialNBModel,
            "params_list": [{"alpha": alpha, **model_params_base} for alpha in alpha_steps],
            "use_clean_train_data": False
        },
        {
            "model": MultinomialNBModel,
            "params_list": [{"alpha": alpha, **model_params_base} for alpha in alpha_steps],
            "use_clean_train_data": True
        },
        {
            "model": LinearSVCModel,
            "params_list": [{"C": C, **model_params_base} for C in C_steps],
            "use_clean_train_data": False
        },
        {
            "model": LinearSVCModel,
            "params_list": [{"C": C, **model_params_base} for C in C_steps],
            "use_clean_train_data": True
        },
    ]

<<<<<<< HEAD
    string_array_node = Array()
    string_array_node.addfilter(MissingArea("p", "radius_generator", "missing_value"))

    df = runner_.run(train_data, test_data, string_array_node, err_params_list, model_params_dict_list)
=======
    df = runner_.run(train_data, test_data, Preprocessor, ErrGen, err_params_list, model_params_dict_list, False)
>>>>>>> fb5b4f76

    print_results(df, ["train_labels", "test_labels", "reduced_test_data", "confusion_matrix", "predicted_test_labels",
                       "radius_generator", "missing_value"])
    visualize(df, dataset_name, label_names, test_data)


if __name__ == "__main__":
    main(sys.argv)<|MERGE_RESOLUTION|>--- conflicted
+++ resolved
@@ -156,14 +156,10 @@
         },
     ]
 
-<<<<<<< HEAD
     string_array_node = Array()
     string_array_node.addfilter(MissingArea("p", "radius_generator", "missing_value"))
 
-    df = runner_.run(train_data, test_data, string_array_node, err_params_list, model_params_dict_list)
-=======
-    df = runner_.run(train_data, test_data, Preprocessor, ErrGen, err_params_list, model_params_dict_list, False)
->>>>>>> fb5b4f76
+    df = runner_.run(train_data, test_data, Preprocessor, string_array_node, err_params_list, model_params_dict_list)
 
     print_results(df, ["train_labels", "test_labels", "reduced_test_data", "confusion_matrix", "predicted_test_labels",
                        "radius_generator", "missing_value"])
